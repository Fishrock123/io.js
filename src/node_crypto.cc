--- conflicted
+++ resolved
@@ -2634,70 +2634,12 @@
 }
 
 
-<<<<<<< HEAD
 bool Sign::SignFinal(unsigned char** md_value,
                      unsigned int *md_len,
                      const char* key_pem,
                      int key_pem_len) {
   if (!initialised_)
     return false;
-=======
-  int VerifyFinal(char* key_pem, int key_pemLen, unsigned char* sig, int siglen) {
-    if (!initialised_) return 0;
-
-    ClearErrorOnReturn clear_error_on_return;
-    (void) &clear_error_on_return;  // Silence compiler warning.
-
-    EVP_PKEY* pkey = NULL;
-    BIO *bp = NULL;
-    X509 *x509 = NULL;
-    int r = 0;
-
-    bp = BIO_new(BIO_s_mem());
-    if (bp == NULL) {
-      ERR_print_errors_fp(stderr);
-      return 0;
-    }
-    if(!BIO_write(bp, key_pem, key_pemLen)) {
-      ERR_print_errors_fp(stderr);
-      return 0;
-    }
-
-    // Check if this is a PKCS#8 or RSA public key before trying as X.509.
-    // Split this out into a separate function once we have more than one
-    // consumer of public keys.
-    if (strncmp(key_pem, PUBLIC_KEY_PFX, PUBLIC_KEY_PFX_LEN) == 0) {
-      pkey = PEM_read_bio_PUBKEY(bp, NULL, NULL, NULL);
-      if (pkey == NULL) {
-        ERR_print_errors_fp(stderr);
-        return 0;
-      }
-    } else if (strncmp(key_pem, PUBRSA_KEY_PFX, PUBRSA_KEY_PFX_LEN) == 0) {
-      RSA* rsa = PEM_read_bio_RSAPublicKey(bp, NULL, NULL, NULL);
-      if (rsa) {
-        pkey = EVP_PKEY_new();
-        if (pkey) EVP_PKEY_set1_RSA(pkey, rsa);
-        RSA_free(rsa);
-      }
-      if (pkey == NULL) {
-        ERR_print_errors_fp(stderr);
-        return 0;
-      }
-    } else {
-      // X.509 fallback
-      x509 = PEM_read_bio_X509(bp, NULL, NULL, NULL);
-      if (x509 == NULL) {
-        ERR_print_errors_fp(stderr);
-        return 0;
-      }
-
-      pkey = X509_get_pubkey(x509);
-      if (pkey == NULL) {
-        ERR_print_errors_fp(stderr);
-        return 0;
-      }
-    }
->>>>>>> 21265e20
 
   BIO* bp = NULL;
   EVP_PKEY* pkey = NULL;
@@ -2848,6 +2790,9 @@
     ThrowError("Verify not initalised");
     return false;
   }
+
+  ClearErrorOnReturn clear_error_on_return;
+  (void) &clear_error_on_return;  // Silence compiler warning.
 
   EVP_PKEY* pkey = NULL;
   BIO* bp = NULL;
