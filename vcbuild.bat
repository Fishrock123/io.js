--- conflicted
+++ resolved
@@ -130,18 +130,16 @@
 if "%i18n_arg%"=="small-icu" set i18n_arg=--with-intl=small-icu
 if "%i18n_arg%"=="intl-none" set i18n_arg=--with-intl=none
 
-<<<<<<< HEAD
 if defined NODE_VERSION_TAG (
     set DISTTYPE=custom
     set CUSTOMTAG=%NODE_VERSION_TAG%
 )
-=======
+
 if not exist "%~dp0deps\icu" goto no-depsicu
 if "%target%"=="Clean" echo deleting %~dp0deps\icu
 if "%target%"=="Clean" rmdir /S /Q %~dp0deps\icu
 :no-depsicu
 
->>>>>>> 837b1740
 call :getnodeversion || exit /b 1
 
 @rem Set environment for msbuild
