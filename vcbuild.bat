--- conflicted
+++ resolved
@@ -37,12 +37,9 @@
 set download_arg=
 set release_urls_arg=
 set build_release=
-<<<<<<< HEAD
+set enable_vtune_profiling=
 set engine=v8
 set openssl_no_asm=
-=======
-set enable_vtune_profiling=
->>>>>>> 86776270
 
 :next-arg
 if "%1"=="" goto args-done
@@ -78,13 +75,10 @@
 if /i "%1"=="intl-none"     set i18n_arg=%1&goto arg-ok
 if /i "%1"=="download-all"  set download_arg="--download=all"&goto arg-ok
 if /i "%1"=="ignore-flaky"  set test_args=%test_args% --flaky-tests=dontcare&goto arg-ok
-<<<<<<< HEAD
+if /i "%1"=="enable-vtune"  set enable_vtune_profiling="--enable-vtune-profiling"&goto arg-ok
 if /i "%1"=="v8"            set engine=v8&goto arg-ok
 if /i "%1"=="chakracore"    set engine=chakracore&set chakra_jslint=deps\chakrashim\lib&goto arg-ok
 if /i "%1"=="openssl-no-asm" set openssl_no_asm=--openssl-no-asm&goto arg-ok
-=======
-if /i "%1"=="enable-vtune"  set enable_vtune_profiling="--enable-vtune-profiling"&goto arg-ok
->>>>>>> 86776270
 
 echo Warning: ignoring invalid command line option `%1`.
 
@@ -186,11 +180,7 @@
 if defined noprojgen goto msbuild
 
 @rem Generate the VS project.
-<<<<<<< HEAD
-python configure %download_arg% %i18n_arg% %debug_arg% %snapshot_arg% %noetw_arg% %noperfctr_arg% --engine=%engine% %openssl_no_asm% --dest-cpu=%target_arch% --tag=%TAG%
-=======
-python configure %download_arg% %i18n_arg% %debug_arg% %snapshot_arg% %noetw_arg% %noperfctr_arg% %enable_vtune_profiling% --dest-cpu=%target_arch% --tag=%TAG%
->>>>>>> 86776270
+python configure %download_arg% %i18n_arg% %debug_arg% %snapshot_arg% %noetw_arg% %noperfctr_arg% %enable_vtune_profiling% --engine=%engine% %openssl_no_asm% --dest-cpu=%target_arch% --tag=%TAG%
 if errorlevel 1 goto create-msvs-files-failed
 if not exist node.sln goto create-msvs-files-failed
 echo Project files generated.
