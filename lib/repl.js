/* A repl library that you can include in your own code to get a runtime
 * interface to your program.
 *
 *   var repl = require("repl");
 *   // start repl on stdin
 *   repl.start("prompt> ");
 *
 *   // listen for unix socket connections and start repl on them
 *   net.createServer(function(socket) {
 *     repl.start("node via Unix socket> ", socket);
 *   }).listen("/tmp/node-repl-sock");
 *
 *   // listen for TCP socket connections and start repl on them
 *   net.createServer(function(socket) {
 *     repl.start("node via TCP socket> ", socket);
 *   }).listen(5001);
 *
 *   // expose foo to repl context
 *   repl.start("node > ").context.foo = "stdin is fun";
 */

'use strict';

const util = require('util');
const inherits = util.inherits;
const Stream = require('stream');
const vm = require('vm');
const path = require('path');
const fs = require('fs');
const rl = require('readline');
const Console = require('console').Console;
const domain = require('domain');
const debug = util.debuglog('repl');

try {
  // hack for require.resolve("./relative") to work properly.
  module.filename = path.resolve('repl');
} catch (e) {
  // path.resolve('repl') fails when the current working directory has been
  // deleted.  Fall back to the directory name of the (absolute) executable
  // path.  It's not really correct but what are the alternatives?
  const dirname = path.dirname(process.execPath);
  module.filename = path.resolve(dirname, 'repl');
}

// hack for repl require to work properly with node_modules folders
module.paths = require('module')._nodeModulePaths(module.filename);

// If obj.hasOwnProperty has been overridden, then calling
// obj.hasOwnProperty(prop) will break.
// See: https://github.com/joyent/node/issues/1707
function hasOwnProperty(obj, prop) {
  return Object.prototype.hasOwnProperty.call(obj, prop);
}


// Can overridden with custom print functions, such as `probe` or `eyes.js`.
// This is the default "writer" value if none is passed in the REPL options.
exports.writer = util.inspect;

exports._builtinLibs = ['assert', 'buffer', 'child_process', 'cluster',
  'crypto', 'dgram', 'dns', 'domain', 'events', 'fs', 'http', 'https', 'net',
  'os', 'path', 'punycode', 'querystring', 'readline', 'stream',
  'string_decoder', 'tls', 'tty', 'url', 'util', 'v8', 'vm', 'zlib'];


const BLOCK_SCOPED_ERROR = 'Block-scoped declarations (let, ' +
    'const, function, class) not yet supported outside strict mode';


function REPLServer(prompt,
                    stream,
                    eval_,
                    useGlobal,
                    ignoreUndefined,
                    replMode) {
  if (!(this instanceof REPLServer)) {
    return new REPLServer(prompt,
                          stream,
                          eval_,
                          useGlobal,
                          ignoreUndefined,
                          replMode);
  }

  var options, input, output, dom;
  if (prompt !== null && typeof prompt === 'object') {
    // an options object was given
    options = prompt;
    stream = options.stream || options.socket;
    input = options.input;
    output = options.output;
    eval_ = options.eval;
    useGlobal = options.useGlobal;
    ignoreUndefined = options.ignoreUndefined;
    prompt = options.prompt;
    dom = options.domain;
    replMode = options.replMode;
  } else if (typeof prompt !== 'string') {
    throw new Error('An options Object, or a prompt String are required');
  } else {
    options = {};
  }

  var self = this;

  self._domain = dom || domain.create();

  self.useGlobal = !!useGlobal;
  self.ignoreUndefined = !!ignoreUndefined;
  self.replMode = replMode || exports.REPL_MODE_SLOPPY;

  self._inTemplateLiteral = false;

  // just for backwards compat, see github.com/joyent/node/pull/7127
  self.rli = this;

  eval_ = eval_ || defaultEval;

  function defaultEval(code, context, file, cb) {
    var err, result, retry = false;
    // first, create the Script object to check the syntax
    while (true) {
      try {
        if (!/^\s*$/.test(code) &&
            (self.replMode === exports.REPL_MODE_STRICT || retry)) {
          // "void 0" keeps the repl from returning "use strict" as the
          // result value for let/const statements.
          code = `'use strict'; void 0; ${code}`;
        }
        var script = vm.createScript(code, {
          filename: file,
          displayErrors: false
        });
      } catch (e) {
        debug('parse error %j', code, e);
        if (self.replMode === exports.REPL_MODE_MAGIC &&
            e.message === BLOCK_SCOPED_ERROR &&
            !retry) {
          retry = true;
          continue;
        }
        if (isRecoverableError(e, self))
          err = new Recoverable(e);
        else
          err = e;
      }
      break;
    }

    if (!err) {
      try {
        if (self.useGlobal) {
          result = script.runInThisContext({ displayErrors: false });
        } else {
          result = script.runInContext(context, { displayErrors: false });
        }
      } catch (e) {
        err = e;
        if (err && process.domain) {
          debug('not recoverable, send to domain');
          process.domain.emit('error', err);
          process.domain.exit();
          return;
        }
      }
    }

    cb(err, result);
  }

  self.eval = self._domain.bind(eval_);

  self._domain.on('error', function(e) {
    debug('domain error');
    self.outputStream.write((e.stack || e) + '\n');
    self.bufferedCommand = '';
    self.lines.level = [];
    self.displayPrompt();
  });

  if (!input && !output) {
    // legacy API, passing a 'stream'/'socket' option
    if (!stream) {
      // use stdin and stdout as the default streams if none were given
      stream = process;
    }
    if (stream.stdin && stream.stdout) {
      // We're given custom object with 2 streams, or the `process` object
      input = stream.stdin;
      output = stream.stdout;
    } else {
      // We're given a duplex readable/writable Stream, like a `net.Socket`
      input = stream;
      output = stream;
    }
  }

  self.inputStream = input;
  self.outputStream = output;

  self.resetContext();
  self.bufferedCommand = '';
  self.lines.level = [];

  function complete(text, callback) {
    self.complete(text, callback);
  }

  rl.Interface.call(this, {
    input: self.inputStream,
    output: self.outputStream,
    completer: complete,
    terminal: options.terminal,
    historySize: options.historySize
  });

  self.setPrompt(prompt !== undefined ? prompt : '> ');

  this.commands = {};
  defineDefaultCommands(this);

  // figure out which "writer" function to use
  self.writer = options.writer || exports.writer;

  if (options.useColors === undefined) {
    options.useColors = self.terminal;
  }
  self.useColors = !!options.useColors;

  if (self.useColors && self.writer === util.inspect) {
    // Turn on ANSI coloring.
    self.writer = function(obj, showHidden, depth) {
      return util.inspect(obj, showHidden, depth, true);
    };
  }

  self.setPrompt(self._prompt);

  self.on('close', function() {
    self.emit('exit');
  });

  var sawSIGINT = false;
  self.on('SIGINT', function() {
    var empty = self.line.length === 0;
    self.clearLine();

    if (!(self.bufferedCommand && self.bufferedCommand.length > 0) && empty) {
      if (sawSIGINT) {
        self.close();
        sawSIGINT = false;
        return;
      }
      self.output.write('(^C again to quit)\n');
      sawSIGINT = true;
    } else {
      sawSIGINT = false;
    }

    self.bufferedCommand = '';
    self.lines.level = [];
    self.displayPrompt();
  });

  self.on('line', function(cmd) {
    debug('line %j', cmd);
    sawSIGINT = false;
    var skipCatchall = false;

    // leading whitespaces in template literals should not be trimmed.
    if (self._inTemplateLiteral) {
      self._inTemplateLiteral = false;
    } else {
      cmd = trimWhitespace(cmd);
    }

    // Check to see if a REPL keyword was used. If it returns true,
    // display next prompt and return.
    if (cmd && cmd.charAt(0) === '.' && isNaN(parseFloat(cmd))) {
      var matches = cmd.match(/^\.([^\s]+)\s*(.*)$/);
      var keyword = matches && matches[1];
      var rest = matches && matches[2];
      if (self.parseREPLKeyword(keyword, rest) === true) {
        return;
      } else {
        self.outputStream.write('Invalid REPL keyword\n');
        skipCatchall = true;
      }
    }

    if (!skipCatchall) {
      var evalCmd = self.bufferedCommand + cmd;
      if (/^\s*\{/.test(evalCmd) && /\}\s*$/.test(evalCmd)) {
        // It's confusing for `{ a : 1 }` to be interpreted as a block
        // statement rather than an object literal.  So, we first try
        // to wrap it in parentheses, so that it will be interpreted as
        // an expression.
        evalCmd = '(' + evalCmd + ')\n';
      } else {
        // otherwise we just append a \n so that it will be either
        // terminated, or continued onto the next expression if it's an
        // unexpected end of input.
        evalCmd = evalCmd + '\n';
      }

      debug('eval %j', evalCmd);
      self.eval(evalCmd, self.context, 'repl', finish);
    } else {
      finish(null);
    }

    function finish(e, ret) {
      debug('finish', e, ret);
      self.memory(cmd);

      if (e && !self.bufferedCommand && cmd.trim().match(/^npm /)) {
        self.outputStream.write('npm should be run outside of the ' +
                                'node repl, in your normal shell.\n' +
                                '(Press Control-D to exit.)\n');
        self.bufferedCommand = '';
        self.displayPrompt();
        return;
      }

      // If error was SyntaxError and not JSON.parse error
      if (e) {
        if (e instanceof Recoverable) {
          // Start buffering data like that:
          // {
          // ...  x: 1
          // ... }
          self.bufferedCommand += cmd + '\n';
          self.displayPrompt();
          return;
        } else {
          self._domain.emit('error', e);
        }
      }

      // Clear buffer if no SyntaxErrors
      self.bufferedCommand = '';

      // If we got any output - print it (if no error)
      if (!e && (!self.ignoreUndefined || ret !== undefined)) {
        self.context._ = ret;
        self.outputStream.write(self.writer(ret) + '\n');
      }

      // Display prompt again
      self.displayPrompt();
    }
  });

  self.on('SIGCONT', function() {
    self.displayPrompt(true);
  });

  self.displayPrompt();
}
inherits(REPLServer, rl.Interface);
exports.REPLServer = REPLServer;

exports.REPL_MODE_SLOPPY = Symbol('repl-sloppy');
exports.REPL_MODE_STRICT = Symbol('repl-strict');
exports.REPL_MODE_MAGIC = Symbol('repl-magic');

// prompt is a string to print on each line for the prompt,
// source is a stream to use for I/O, defaulting to stdin/stdout.
exports.start = function(prompt,
                         source,
                         eval_,
                         useGlobal,
                         ignoreUndefined,
                         replMode) {
  var repl = new REPLServer(prompt,
                            source,
                            eval_,
                            useGlobal,
                            ignoreUndefined,
                            replMode);
  if (!exports.repl) exports.repl = repl;
  return repl;
};

REPLServer.prototype.createContext = function() {
  var context;
  if (this.useGlobal) {
    context = global;
  } else {
    context = vm.createContext();
    for (var i in global) context[i] = global[i];
    context.console = new Console(this.outputStream);
    context.global = context;
    context.global.global = context;
  }

  context.module = module;
  context.require = require;

  this.lines = [];
  this.lines.level = [];

  // make built-in modules available directly
  // (loaded lazily)
  exports._builtinLibs.forEach(function(name) {
    Object.defineProperty(context, name, {
      get: function() {
        var lib = require(name);
        context._ = context[name] = lib;
        return lib;
      },
      // allow the creation of other globals with this name
      set: function(val) {
        delete context[name];
        context[name] = val;
      },
      configurable: true
    });
  });

  return context;
};

REPLServer.prototype.resetContext = function() {
  this.context = this.createContext();

  // Allow REPL extensions to extend the new context
  this.emit('reset', this.context);
};

REPLServer.prototype.displayPrompt = function(preserveCursor) {
  var prompt = this._initialPrompt;
  if (this.bufferedCommand.length) {
    prompt = '...';
    var levelInd = new Array(this.lines.level.length).join('..');
    prompt += levelInd + ' ';
  }

  // Do not overwrite `_initialPrompt` here
  REPLServer.super_.prototype.setPrompt.call(this, prompt);
  this.prompt(preserveCursor);
};

// When invoked as an API method, overwrite _initialPrompt
REPLServer.prototype.setPrompt = function setPrompt(prompt) {
  this._initialPrompt = prompt;
  REPLServer.super_.prototype.setPrompt.call(this, prompt);
};

// A stream to push an array into a REPL
// used in REPLServer.complete
function ArrayStream() {
  Stream.call(this);

  this.run = function(data) {
    var self = this;
    data.forEach(function(line) {
      self.emit('data', line + '\n');
    });
  };
}
util.inherits(ArrayStream, Stream);
ArrayStream.prototype.readable = true;
ArrayStream.prototype.writable = true;
ArrayStream.prototype.resume = function() {};
ArrayStream.prototype.write = function() {};

const requireRE = /\brequire\s*\(['"](([\w\.\/-]+\/)?([\w\.\/-]*))/;
const simpleExpressionRE =
    /(([a-zA-Z_$](?:\w|\$)*)\.)*([a-zA-Z_$](?:\w|\$)*)\.?$/;


// Provide a list of completions for the given leading text. This is
// given to the readline interface for handling tab completion.
//
// Example:
//  complete('var foo = util.')
//    -> [['util.print', 'util.debug', 'util.log', 'util.inspect', 'util.pump'],
//        'util.' ]
//
// Warning: This eval's code like "foo.bar.baz", so it will run property
// getter code.
REPLServer.prototype.complete = function(line, callback) {
  // There may be local variables to evaluate, try a nested REPL
  if (this.bufferedCommand !== undefined && this.bufferedCommand.length) {
    // Get a new array of inputed lines
    var tmp = this.lines.slice();
    // Kill off all function declarations to push all local variables into
    // global scope
    this.lines.level.forEach(function(kill) {
      if (kill.isFunction) {
        tmp[kill.line] = '';
      }
    });
    var flat = new ArrayStream();         // make a new "input" stream
    var magic = new REPLServer('', flat); // make a nested REPL
    magic.context = magic.createContext();
    flat.run(tmp);                        // eval the flattened code
    // all this is only profitable if the nested REPL
    // does not have a bufferedCommand
    if (!magic.bufferedCommand) {
      return magic.complete(line, callback);
    }
  }

  var completions;

  // list of completion lists, one for each inheritance "level"
  var completionGroups = [];

  var completeOn, match, filter, i, group, c;

  // REPL commands (e.g. ".break").
  var match = null;
  match = line.match(/^\s*(\.\w*)$/);
  if (match) {
    completionGroups.push(Object.keys(this.commands));
    completeOn = match[1];
    if (match[1].length > 1) {
      filter = match[1];
    }

    completionGroupsLoaded();
  } else if (match = line.match(requireRE)) {
    // require('...<Tab>')
    var exts = Object.keys(require.extensions);
    var indexRe = new RegExp('^index(' + exts.map(regexpEscape).join('|') +
                             ')$');

    completeOn = match[1];
    var subdir = match[2] || '';
    var filter = match[1];
    var dir, files, f, name, base, ext, abs, subfiles, s;
    group = [];
    var paths = module.paths.concat(require('module').globalPaths);
    for (i = 0; i < paths.length; i++) {
      dir = path.resolve(paths[i], subdir);
      try {
        files = fs.readdirSync(dir);
      } catch (e) {
        continue;
      }
      for (f = 0; f < files.length; f++) {
        name = files[f];
        ext = path.extname(name);
        base = name.slice(0, -ext.length);
        if (base.match(/-\d+\.\d+(\.\d+)?/) || name === '.npm') {
          // Exclude versioned names that 'npm' installs.
          continue;
        }
        if (exts.indexOf(ext) !== -1) {
          if (!subdir || base !== 'index') {
            group.push(subdir + base);
          }
        } else {
          abs = path.resolve(dir, name);
          try {
            if (fs.statSync(abs).isDirectory()) {
              group.push(subdir + name + '/');
              subfiles = fs.readdirSync(abs);
              for (s = 0; s < subfiles.length; s++) {
                if (indexRe.test(subfiles[s])) {
                  group.push(subdir + name);
                }
              }
            }
          } catch (e) {}
        }
      }
    }
    if (group.length) {
      completionGroups.push(group);
    }

    if (!subdir) {
      completionGroups.push(exports._builtinLibs);
    }

    completionGroupsLoaded();

  // Handle variable member lookup.
  // We support simple chained expressions like the following (no function
  // calls, etc.). That is for simplicity and also because we *eval* that
  // leading expression so for safety (see WARNING above) don't want to
  // eval function calls.
  //
  //   foo.bar<|>     # completions for 'foo' with filter 'bar'
  //   spam.eggs.<|>  # completions for 'spam.eggs' with filter ''
  //   foo<|>         # all scope vars with filter 'foo'
  //   foo.<|>        # completions for 'foo' with filter ''
  } else if (line.length === 0 || line[line.length - 1].match(/\w|\.|\$/)) {
    match = simpleExpressionRE.exec(line);
    if (line.length === 0 || match) {
      var expr;
      completeOn = (match ? match[0] : '');
      if (line.length === 0) {
        filter = '';
        expr = '';
      } else if (line[line.length - 1] === '.') {
        filter = '';
        expr = match[0].slice(0, match[0].length - 1);
      } else {
        var bits = match[0].split('.');
        filter = bits.pop();
        expr = bits.join('.');
      }

      // Resolve expr and get its completions.
      var memberGroups = [];
      if (!expr) {
        // If context is instance of vm.ScriptContext
        // Get global vars synchronously
        if (this.useGlobal || vm.isContext(this.context)) {
          var contextProto = this.context;
          while (contextProto = Object.getPrototypeOf(contextProto)) {
            completionGroups.push(Object.getOwnPropertyNames(contextProto));
          }
          completionGroups.push(Object.getOwnPropertyNames(this.context));
          addStandardGlobals(completionGroups, filter);
          completionGroupsLoaded();
        } else {
          this.eval('.scope', this.context, 'repl', function(err, globals) {
            if (err || !Array.isArray(globals)) {
              addStandardGlobals(completionGroups, filter);
            } else if (Array.isArray(globals[0])) {
              // Add grouped globals
              globals.forEach(function(group) {
                completionGroups.push(group);
              });
            } else {
              completionGroups.push(globals);
              addStandardGlobals(completionGroups, filter);
            }
            completionGroupsLoaded();
          });
        }
      } else {
        this.eval(expr, this.context, 'repl', function(e, obj) {
          // if (e) console.log(e);

          if (obj != null) {
            if (typeof obj === 'object' || typeof obj === 'function') {
              try {
                memberGroups.push(Object.getOwnPropertyNames(obj));
              } catch (ex) {
                // Probably a Proxy object without `getOwnPropertyNames` trap.
                // We simply ignore it here, as we don't want to break the
                // autocompletion. Fixes the bug
                // https://github.com/nodejs/io.js/issues/2119
              }
            }
            // works for non-objects
            try {
              var sentinel = 5;
              var p;
              if (typeof obj === 'object' || typeof obj === 'function') {
                p = Object.getPrototypeOf(obj);
              } else {
                p = obj.constructor ? obj.constructor.prototype : null;
              }
              while (p !== null) {
                memberGroups.push(Object.getOwnPropertyNames(p));
                p = Object.getPrototypeOf(p);
                // Circular refs possible? Let's guard against that.
                sentinel--;
                if (sentinel <= 0) {
                  break;
                }
              }
            } catch (e) {
              //console.log("completion error walking prototype chain:" + e);
            }
          }

          if (memberGroups.length) {
            for (i = 0; i < memberGroups.length; i++) {
              completionGroups.push(memberGroups[i].map(function(member) {
                return expr + '.' + member;
              }));
            }
            if (filter) {
              filter = expr + '.' + filter;
            }
          }

          completionGroupsLoaded();
        });
      }
    } else {
      completionGroupsLoaded();
    }
  } else {
    completionGroupsLoaded();
  }

  // Will be called when all completionGroups are in place
  // Useful for async autocompletion
  function completionGroupsLoaded(err) {
    if (err) throw err;

    // Filter, sort (within each group), uniq and merge the completion groups.
    if (completionGroups.length && filter) {
      var newCompletionGroups = [];
      for (i = 0; i < completionGroups.length; i++) {
        group = completionGroups[i].filter(function(elem) {
          return elem.indexOf(filter) == 0;
        });
        if (group.length) {
          newCompletionGroups.push(group);
        }
      }
      completionGroups = newCompletionGroups;
    }

    if (completionGroups.length) {
      var uniq = {};  // unique completions across all groups
      completions = [];
      // Completion group 0 is the "closest"
      // (least far up the inheritance chain)
      // so we put its completions last: to be closest in the REPL.
      for (i = completionGroups.length - 1; i >= 0; i--) {
        group = completionGroups[i];
        group.sort();
        for (var j = 0; j < group.length; j++) {
          c = group[j];
          if (!hasOwnProperty(uniq, c)) {
            completions.push(c);
            uniq[c] = true;
          }
        }
        completions.push(''); // separator btwn groups
      }
      while (completions.length && completions[completions.length - 1] === '') {
        completions.pop();
      }
    }

    callback(null, [completions || [], completeOn]);
  }
};


/**
 * Used to parse and execute the Node REPL commands.
 *
 * @param {keyword} keyword The command entered to check.
 * @return {Boolean} If true it means don't continue parsing the command.
 */
REPLServer.prototype.parseREPLKeyword = function(keyword, rest) {
  var cmd = this.commands[keyword];
  if (cmd) {
    cmd.action.call(this, rest);
    return true;
  }
  return false;
};


REPLServer.prototype.defineCommand = function(keyword, cmd) {
  if (typeof cmd === 'function') {
    cmd = {action: cmd};
  } else if (typeof cmd.action !== 'function') {
    throw new Error('bad argument, action must be a function');
  }
  this.commands[keyword] = cmd;
};

REPLServer.prototype.memory = function memory(cmd) {
  var self = this;

  self.lines = self.lines || [];
  self.lines.level = self.lines.level || [];

  // save the line so I can do magic later
  if (cmd) {
    // TODO should I tab the level?
    self.lines.push(new Array(self.lines.level.length).join('  ') + cmd);
  } else {
    // I don't want to not change the format too much...
    self.lines.push('');
  }

  // I need to know "depth."
  // Because I can not tell the difference between a } that
  // closes an object literal and a } that closes a function
  if (cmd) {
    // going down is { and (   e.g. function() {
    // going up is } and )
    var dw = cmd.match(/{|\(/g);
    var up = cmd.match(/}|\)/g);
    up = up ? up.length : 0;
    dw = dw ? dw.length : 0;
    var depth = dw - up;

    if (depth) {
      (function workIt() {
        if (depth > 0) {
          // going... down.
          // push the line#, depth count, and if the line is a function.
          // Since JS only has functional scope I only need to remove
          // "function() {" lines, clearly this will not work for
          // "function()
          // {" but nothing should break, only tab completion for local
          // scope will not work for this function.
          self.lines.level.push({
            line: self.lines.length - 1,
            depth: depth,
            isFunction: /\s*function\s*/.test(cmd)
          });
        } else if (depth < 0) {
          // going... up.
          var curr = self.lines.level.pop();
          if (curr) {
            var tmp = curr.depth + depth;
            if (tmp < 0) {
              //more to go, recurse
              depth += curr.depth;
              workIt();
            } else if (tmp > 0) {
              //remove and push back
              curr.depth += depth;
              self.lines.level.push(curr);
            }
          }
        }
      }());
    }

    // it is possible to determine a syntax error at this point.
    // if the REPL still has a bufferedCommand and
    // self.lines.level.length === 0
    // TODO? keep a log of level so that any syntax breaking lines can
    // be cleared on .break and in the case of a syntax error?
    // TODO? if a log was kept, then I could clear the bufferedComand and
    // eval these lines and throw the syntax error
  } else {
    self.lines.level = [];
  }
};

function addStandardGlobals(completionGroups, filter) {
  // Global object properties
  // (http://www.ecma-international.org/publications/standards/Ecma-262.htm)
  completionGroups.push(['NaN', 'Infinity', 'undefined',
    'eval', 'parseInt', 'parseFloat', 'isNaN', 'isFinite', 'decodeURI',
    'decodeURIComponent', 'encodeURI', 'encodeURIComponent',
    'Object', 'Function', 'Array', 'String', 'Boolean', 'Number',
    'Date', 'RegExp', 'Error', 'EvalError', 'RangeError',
    'ReferenceError', 'SyntaxError', 'TypeError', 'URIError',
    'Math', 'JSON']);
  // Common keywords. Exclude for completion on the empty string, b/c
  // they just get in the way.
  if (filter) {
    completionGroups.push(['break', 'case', 'catch', 'const',
      'continue', 'debugger', 'default', 'delete', 'do', 'else',
      'export', 'false', 'finally', 'for', 'function', 'if',
      'import', 'in', 'instanceof', 'let', 'new', 'null', 'return',
      'switch', 'this', 'throw', 'true', 'try', 'typeof', 'undefined',
      'var', 'void', 'while', 'with', 'yield']);
  }
}

function defineDefaultCommands(repl) {
  repl.defineCommand('break', {
    help: 'Sometimes you get stuck, this gets you out',
    action: function() {
      this.bufferedCommand = '';
      this.displayPrompt();
    }
  });

  var clearMessage;
  if (repl.useGlobal) {
    clearMessage = 'Alias for .break';
  } else {
    clearMessage = 'Break, and also clear the local context';
  }
  repl.defineCommand('clear', {
    help: clearMessage,
    action: function() {
      this.bufferedCommand = '';
      if (!this.useGlobal) {
        this.outputStream.write('Clearing context...\n');
        this.resetContext();
      }
      this.displayPrompt();
    }
  });

  repl.defineCommand('exit', {
    help: 'Exit the repl',
    action: function() {
      this.close();
    }
  });

  repl.defineCommand('help', {
    help: 'Show repl options',
    action: function() {
      var self = this;
      Object.keys(this.commands).sort().forEach(function(name) {
        var cmd = self.commands[name];
        self.outputStream.write(name + '\t' + (cmd.help || '') + '\n');
      });
      this.displayPrompt();
    }
  });

  repl.defineCommand('save', {
    help: 'Save all evaluated commands in this REPL session to a file',
    action: function(file) {
      try {
        fs.writeFileSync(file, this.lines.join('\n') + '\n');
        this.outputStream.write('Session saved to:' + file + '\n');
      } catch (e) {
        this.outputStream.write('Failed to save:' + file + '\n');
      }
      this.displayPrompt();
    }
  });

  repl.defineCommand('load', {
    help: 'Load JS from a file into the REPL session',
    action: function(file) {
      try {
        var stats = fs.statSync(file);
        if (stats && stats.isFile()) {
          var self = this;
          var data = fs.readFileSync(file, 'utf8');
          var lines = data.split('\n');
          this.displayPrompt();
          lines.forEach(function(line) {
            if (line) {
              self.write(line + '\n');
            }
          });
        }
      } catch (e) {
        this.outputStream.write('Failed to load:' + file + '\n');
      }
      this.displayPrompt();
    }
  });
}


function trimWhitespace(cmd) {
  const trimmer = /^\s*(.+)\s*$/m;
  var matches = trimmer.exec(cmd);

  if (matches && matches.length === 2) {
    return matches[1];
  }
  return '';
}


function regexpEscape(s) {
  return s.replace(/[-[\]{}()*+?.,\\^$|#\s]/g, '\\$&');
}


/**
 * Converts commands that use var and function <name>() to use the
 * local exports.context when evaled. This provides a local context
 * on the REPL.
 *
 * @param {String} cmd The cmd to convert.
 * @return {String} The converted command.
 */
REPLServer.prototype.convertToContext = function(cmd) {
  const scopeVar = /^\s*var\s*([_\w\$]+)(.*)$/m;
  const scopeFunc = /^\s*function\s*([_\w\$]+)/;
  var self = this, matches;

  // Replaces: var foo = "bar";  with: self.context.foo = bar;
  matches = scopeVar.exec(cmd);
  if (matches && matches.length === 3) {
    return 'self.context.' + matches[1] + matches[2];
  }

  // Replaces: function foo() {};  with: foo = function foo() {};
  matches = scopeFunc.exec(self.bufferedCommand);
  if (matches && matches.length === 2) {
    return matches[1] + ' = ' + self.bufferedCommand;
  }

  return cmd;
};


// If the error is that we've unexpectedly ended the input,
// then let the user try to recover by adding more input.
function isRecoverableError(e, self) {
  if (e && e.name === 'SyntaxError') {
    var message = e.message;
    if (message === 'Unterminated template literal' ||
        message === 'Missing } in template expression') {
      self._inTemplateLiteral = true;
      return true;
    }
<<<<<<< HEAD
    return /^(Unexpected end of input|Unexpected token :)/.test(message) ||
          (process.jsEngine === 'chakra' &&
          /^(Expected|Unterminated)/.test(e.message) &&
          !/ in regular expression$/.test(e.message));
=======
    return /^(Unexpected end of input|Unexpected token)/.test(message);
>>>>>>> 80a8e46d
  }
  return false;
}

function Recoverable(err) {
  this.err = err;
}
inherits(Recoverable, SyntaxError);<|MERGE_RESOLUTION|>--- conflicted
+++ resolved
@@ -1000,14 +1000,10 @@
       self._inTemplateLiteral = true;
       return true;
     }
-<<<<<<< HEAD
-    return /^(Unexpected end of input|Unexpected token :)/.test(message) ||
+    return /^(Unexpected end of input|Unexpected token)/.test(message) ||
           (process.jsEngine === 'chakra' &&
           /^(Expected|Unterminated)/.test(e.message) &&
           !/ in regular expression$/.test(e.message));
-=======
-    return /^(Unexpected end of input|Unexpected token)/.test(message);
->>>>>>> 80a8e46d
   }
   return false;
 }
